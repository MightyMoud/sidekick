--- conflicted
+++ resolved
@@ -130,7 +130,6 @@
 				// loginSpinner.Fail("Something went wrong logging in to your VPS")
 				panic(err)
 			}
-<<<<<<< HEAD
 			p.Send(setStateMsg{ActiveIndex: 1})
 
 			envFileChanged := false
@@ -148,21 +147,12 @@
 					envCmd := exec.Command("sh", "-s", "-", viper.Get("publicKey").(string), fmt.Sprintf("./%s", appConfig.Env.File))
 					envCmd.Stdin = strings.NewReader(utils.EnvEncryptionScript)
 					if envCmdErr := envCmd.Run(); envCmdErr != nil {
+						pterm.Error.Printfln("Something went wrong handling your env file: %s", envCmdErr)
+						os.Exit(1)
 						panic(envCmdErr)
 					}
 					encryptSync := exec.Command("rsync", "encrypted.env", fmt.Sprintf("%s@%s:%s", "sidekick", viper.Get("serverAddress").(string), fmt.Sprintf("./%s", appConfig.Name)))
 					encryptSync.Run()
-=======
-			currentEnvFileHash = fmt.Sprintf("%x", md5.Sum(envFileContent))
-			envFileChanged = appConfig.Env.Hash != currentEnvFileHash
-			if envFileChanged {
-				// encrypt new env file
-				envCmd := exec.Command("sh", "-s", "-", viper.Get("publicKey").(string), fmt.Sprintf("./%s", appConfig.Env.File))
-				envCmd.Stdin = strings.NewReader(utils.EnvEncryptionScript)
-				if envCmdErr := envCmd.Run(); envCmdErr != nil {
-					pterm.Error.Printfln("Something went wrong handling your env file: %s", envCmdErr)
-					os.Exit(1)
->>>>>>> 0664165e
 				}
 			}
 			defer os.Remove("encrypted.env")
